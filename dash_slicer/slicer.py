--- conflicted
+++ resolved
@@ -32,16 +32,13 @@
       scene_id (str): the scene that this slicer is part of. Slicers
         that have the same scene-id show each-other's positions with
         line indicators. By default this is derived from ``id(volume)``.
-<<<<<<< HEAD
       color (str): the color for this slicer. By default the color is
         red, green, or blue, depending on the axis. Set to empty string
         for "no color".
-=======
       thumbnail (int or bool): linear size of low-resolution data to be
         uploaded to the client. If ``False``, the full-resolution data are
         uploaded client-side. If ``True`` (default), a default value of 32 is
         used.
->>>>>>> 2c6eac59
 
     This is a placeholder object, not a Dash component. The components
     that make up the slicer can be accessed as attributes. These must all
@@ -85,11 +82,8 @@
         axis=0,
         reverse_y=True,
         scene_id=None,
-<<<<<<< HEAD
         color=None,
-=======
         thumbnail=True,
->>>>>>> 2c6eac59
     ):
 
         if not isinstance(app, dash.Dash):
